--- conflicted
+++ resolved
@@ -67,14 +67,6 @@
 // getCheck query juggler api for check
 // and Unmarshal json response in to jugglerResponse type
 func (js *Sender) getCheck(ctx context.Context) (jugglerResponse, error) {
-<<<<<<< HEAD
-	var (
-		hostChecks jugglerResponse
-		flap       map[string]map[string]*jugglerFlapConfig
-	)
-=======
->>>>>>> b4a8f829
-
 	if len(js.Tags) == 0 {
 		js.Tags = []string{"combaine"}
 		logger.Debugf("%s Set query tags to default %s", js.id, js.Tags)
@@ -94,7 +86,6 @@
 			url := fmt.Sprintf(getChecksURL, jhost, q)
 			logger.Infof("%s Query check %s", id, url)
 
-<<<<<<< HEAD
 			resp, err := httpclient.Get(ctx, url)
 			switch err {
 			case nil:
@@ -107,25 +98,6 @@
 				if resp.StatusCode != http.StatusOK {
 					jerrors = append(jerrors, fmt.Errorf("%s: %v %s", jhost, resp.StatusCode, body))
 					continue
-=======
-			if resp.StatusCode != http.StatusOK {
-				return nil, errors.New(string(body))
-			}
-
-			var hostChecks jugglerResponse
-			if err := json.Unmarshal(body, &hostChecks); err != nil {
-				return nil, fmt.Errorf("Failed to Unmarshal hostChecks: %s", err)
-			}
-			var flap map[string]map[string]*jugglerFlapConfig
-			if err := json.Unmarshal(body, &flap); err != nil {
-				return nil, fmt.Errorf("Failed to Unmarshal flaps: %s", err)
-			}
-			for c, v := range flap[js.Host] {
-				if v.StableTime != 0 || v.CriticalTime != 0 || v.BoostTime != 0 {
-					chk := hostChecks[js.Host][c]
-					chk.Flap = v
-					hostChecks[js.Host][c] = chk
->>>>>>> b4a8f829
 				}
 				logger.Debugf("%s Juggler response: %s", id, body)
 				return body, nil
@@ -143,9 +115,11 @@
 	if err != nil {
 		return nil, err
 	}
+	var hostChecks jugglerResponse
 	if err := json.Unmarshal(cJSON, &hostChecks); err != nil {
 		return nil, fmt.Errorf("Failed to Unmarshal hostChecks: %s", err)
 	}
+	var flap map[string]map[string]*jugglerFlapConfig
 	if err := json.Unmarshal(cJSON, &flap); err != nil {
 		return nil, fmt.Errorf("Failed to Unmarshal flaps: %s", err)
 	}
