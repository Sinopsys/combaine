package juggler

import (
	"bytes"
	"context"
	"errors"
	"fmt"
	"io"
	"io/ioutil"
	"net/http"
	"net/http/httptest"
	"os"
	"testing"

	yaml "gopkg.in/yaml.v2"

	"github.com/combaine/combaine/common/tasks"
	"github.com/stretchr/testify/assert"
)

var data []tasks.AggregationResult
var ts *httptest.Server

func DefaultJugglerTestConfig() *Config {
	conf := DefaultConfig()
	// add test conditions
	conf.OK = []string{"${nginx}.get('5xx', 0)<0.060"}
	conf.INFO = []string{"${nginx}.get('5xx', 0)<0.260"}
	//conf.WARN = []string{"${nginx}.get('5xx', 0)<0.460"}
	conf.CRIT = []string{"${nginx}.get('5xx', 0)>1.060"}
	// add test config
	conf.JPluginConfig = map[string]interface{}{
		"checks": map[string]interface{}{
			"testTimings": map[string]interface{}{
				"query":  "%S+/%S+/%S+timings/7",
				"status": "WARN",
				"limit":  0.900, // second
			},
			"test4xx": map[string]interface{}{
				"query":  "%S+/%S+/4xx",
				"status": "CRIT",
				"limit":  30,
			},
		},
	}

	testConf := "testdata/config/juggler_example.yaml"
	os.Setenv("JUGGLER_CONFIG", testConf)
	sConf, err := GetSenderConfig()
	if err != nil {
		panic(fmt.Sprintf("Failed to load juggler sender config %s: %s", testConf, err))
	}

	conf.PluginsDir = sConf.PluginsDir
	conf.JHosts = sConf.Hosts
	conf.JFrontend = sConf.Frontend

	return conf
}

// Benchmarks
func BenchmarkDataToLuaTable(b *testing.B) {
	l, err := LoadPlugin("Test Id", "testdata/plugins", "test")
	if err != nil {
		panic(err)
	}
	for i := 0; i < b.N; i++ {
		table, err := dataToLuaTable(l, data)
		if err != nil {
			b.Fatal(err)
		}
		l.SetGlobal("table", table)
		l.Push(l.GetGlobal("sumTable"))
		l.Push(l.GetGlobal("table"))
		l.Call(1, 1)
		l.Pop(1)
	}
	l.Close()
}

// Tests

func TestGetJugglerSenderConfig(t *testing.T) {
	testConf := "testdata/config/nonExistingJugglerConfig.yaml"
	os.Setenv("JUGGLER_CONFIG", testConf)
	conf, err := GetSenderConfig()
	assert.Error(t, err)

	testConf = "testdata/config/juggler_example.yaml"
	os.Setenv("JUGGLER_CONFIG", testConf)
	conf, err = GetSenderConfig()
	assert.Equal(t, conf.Hosts[0], "host1")

	testConf = "testdata/config/without_fronts.yaml"
	os.Setenv("JUGGLER_CONFIG", testConf)
	conf, err = GetSenderConfig()
	assert.Equal(t, conf.Frontend, conf.Hosts)
	assert.Equal(t, conf.PluginsDir, defaultPluginsDir)

}

func TestLoadPlugin(t *testing.T) {
	if _, err := LoadPlugin("Test Id", ".", "file_not_exists.lua"); err == nil {
		t.Fatalf("Loading non existing plugin should return error")
	}
	if _, err := LoadPlugin("Test Id", "testdata/plugins", "test"); err != nil {
		t.Fatalf("Failed to load plugin 'test': %s", err)
	}
}

func TestPrepareLuaEnv(t *testing.T) {
	jconf := DefaultJugglerTestConfig()
	jconf.Plugin = "test"

	l, err := LoadPlugin("Test Id", jconf.PluginsDir, jconf.Plugin)
	assert.NoError(t, err)
	js, err := NewSender(jconf, "Test ID")
	assert.NoError(t, err)

	js.state = l
	js.preparePluginEnv(data)

	l.Push(l.GetGlobal("testEnv"))
	l.Call(0, 1)

	result := l.ToString(1)
	assert.Equal(t, "OK", result)
}

func TestRunPlugin(t *testing.T) {
	jconf := DefaultJugglerTestConfig()

	js, err := NewSender(jconf, "Test ID")
	assert.NoError(t, err)

	jconf.Plugin = "correct"
	l, err := LoadPlugin("Test Id", jconf.PluginsDir, jconf.Plugin)
	assert.NoError(t, err)
	js.state = l
	assert.NoError(t, js.preparePluginEnv(data))

	_, err = js.runPlugin()
	assert.NoError(t, err)

	jconf.Plugin = "incorrect"
	l, err = LoadPlugin("Test Id", jconf.PluginsDir, jconf.Plugin)
	assert.NoError(t, err)
	js.state = l
	assert.NoError(t, js.preparePluginEnv(data))
	_, err = js.runPlugin()
	if err == nil {
		err = errors.New("incorrect should fail")
	}
	assert.Contains(t, err.Error(), "Expected 'run' function inside plugin")
}

func TestQueryLuaTable(t *testing.T) {
	jconf := DefaultJugglerTestConfig()

	js, err := NewSender(jconf, "Test ID")
	assert.NoError(t, err)

	jconf.Plugin = "test"
	l, err := LoadPlugin("Test Id", jconf.PluginsDir, jconf.Plugin)
	assert.NoError(t, err)
	js.state = l
	assert.NoError(t, js.preparePluginEnv(data))
	l.Push(l.GetGlobal("testQuery"))
	l.Call(0, 1)
	result := l.ToTable(1)

	events, err := js.luaResultToJugglerEvents(result)
	t.Logf("Test events: %v", events)
	assert.NoError(t, err)
	assert.Len(t, events, 32)
}

<<<<<<< HEAD
func TestPluginSimple(t *testing.T) {
	jconf := DefaultJugglerTestConfig()
	jconf.OK = []string{}
	jconf.INFO = []string{}
	jconf.WARN = []string{}
	jconf.CRIT = []string{}
	jconf.CheckName = "Matcher"
	jconf.Variables = map[string]string{
		"VAR_FIRST": "iftimeofday(23, 7, 10000 , 4000)",
		"VAR1":      "300",
		"VAR2":      "iftimeofday(20, 6, 10, 40)",
		"VAR_LAST":  "iftimeofday(1, 6, 2600, 2800)",
		"VAR_LAST2": "3000",
	}
	jconf.PluginsDir = "../../plugins/juggler"
	jconf.Plugin = "simple"
	jconf.Host = "hostname_from_config"
	js, err := NewSender(jconf, "Test ID")
	assert.NoError(t, err)

	cases := []struct {
		checks []string
		fire   bool
	}{
		{[]string{"${agg}['a'] >= VAR_FIRST"}, true},
		{[]string{"${agg}['a'] >= VAR1"}, true},

		{[]string{"${agg}['b'] >= 1"}, true},

		{[]string{"${agg}.get('b',0)>2", "${agg}.get('b_c.a.c-d', 0)>3"}, true},

		{[]string{"${agg}['t'][4] > VAR2"}, false},
		{[]string{"${agg}['t'][1] > 444"}, false},

		{[]string{"(${agg}['a.b'] - ${agg}.get('n',0) ) <= 5",
			"(${agg}['a']-${agg}.get('n',0) ) <= 6",
			"(${agg}['a'] - ${agg}.get('a.b',   0) ) <= 7"}, true},

		{[]string{"${agg}['a'] + ${agg}['b'] <=8"}, false},
		{[]string{"${agg}['a'] - ${agg}['b'] - ${agg}['c'] <13009"}, true},
		{[]string{"${agg}['a']-${agg}['b']-${agg}['b_c.a.c-d'] <10",
			"${agg}['a']-${agg}['b']-${agg}['c-d'] <10011"}, true},
		{[]string{"${agg}['a'] - (${agg}['b'] + ${agg}['c'])>=312"}, true},
		{[]string{"${agg}['b'] + ${agg}['c'] + ${agg}['d'] - ${agg}['e'] > 113"}, true},

		{[]string{"(${agg}['d'] <= 114 )"}, true},
		/// ???
		{[]string{"(${agg}['j']['q']['p']+${agg}['r']['s']['t'])/(${agg}['x']['y']['z']+0.01)>0.15"}, true},
		{[]string{"(${agg}['a']+${agg}['b']+${agg}['c']+${agg}['d'])/${agg}['f']>0.16"}, true},

		{[]string{"(${agg}['b'] + ${agg}['c'] + ${agg}['d'] + ${agg}['e'])/${agg}['f'] > 0.17"}, true},
		{[]string{"${agg}['f'] / (${agg}['b'] + ${agg}['c'] + ${agg}['d'] + ${agg}['e']) > 0.18",
			"${agg}['f'] / (${agg}['b'] + ${agg}['c'] + ${agg}['D'] + ${agg}['Q']) > 0.19"}, true},

		// and/or + -1
		{[]string{"${agg}['t'][0]>=0.1 or ${agg}['t'][-1]>=1.020"}, true},
		{[]string{"${agg}['t'][0]>=0.5 or ${agg}['t'][-1]>=1.521"}, true},
		{[]string{"${agg}['t'][0]>=0.1 or ${agg}['t'][-1]>=1.022"}, true},
		{[]string{"${agg}['t'][0]>=0.5 or ${agg}['t'][-1]>=1.523"}, true},

		{[]string{"${agg}['t'][0]<0.3 and ${agg}['t'][-1]<3.024"}, true},
		{[]string{"${agg}['t2'][0]<0.1 and ${agg}['t2'][-1]<0.925"}, false},
		{[]string{"${agg}['t'][0]<0.1 and ${agg}['t'][-1]<1.026"}, false},
		{[]string{"${agg}['t'][0]<0.5 and ${agg}['t'][-1]<3.527"}, true},
		{[]string{"${agg}['bt'][4]<3000 and ${agg}['bt2'][8]<3028"}, true},
		{[]string{"${agg}['bt'][4]<2000 and ${agg}['bt2'][8]<3029"}, false},
		{[]string{"${agg}['bt'][4]<2000 and ${agg}['bt2'][8]<3030",
			"${agg}['bt'][4]<VAR_LAST and ${agg}['bt2'][8]<VAR_LAST2"}, true},
	}

	for _, c := range cases {
		jconf.CRIT = c.checks
		l, err := LoadPlugin("Test Id", jconf.PluginsDir, jconf.Plugin)
		assert.NoError(t, err)
		if err != nil {
			t.FailNow()
		}
		js.state = l
		assert.NoError(t, js.preparePluginEnv(data))

		events, err := js.runPlugin()
		assert.NoError(t, err)
		t.Logf("%v", events)
		assert.Equal(t, c.fire, len(events) > 0, fmt.Sprintf("%s", c.checks))
	}
}

=======
>>>>>>> b4a8f829
func TestGetCheck(t *testing.T) {
	jconf := DefaultJugglerTestConfig()
	jconf.JHosts = []string{"localhost:3333"}
	jconf.JFrontend = []string{ts.Listener.Addr().String()}

	js, err := NewSender(jconf, "Test ID")
	assert.NoError(t, err)
	_, err = js.getCheck(context.TODO())
	assert.Error(t, err)

	jconf.JHosts = []string{"localhost:3333", ts.Listener.Addr().String()}
	js, err = NewSender(jconf, "Test ID")
	cases := []struct {
		name      string
		exists    bool
		len       int
		withFlaps map[string]*jugglerFlapConfig
	}{
		{"hostname_from_config", true, 5, map[string]*jugglerFlapConfig{
			"type1_timings":  nil,
			"type2_timings":  {StableTime: 60, CriticalTime: 90},
			"prod-app_5xx":   nil,
			"common_log_err": nil,
			"api_5xx":        nil,
		}},
		{"frontend", true, 4, map[string]*jugglerFlapConfig{
			"upstream_timings":      nil,
			"ssl_handshake_timings": {StableTime: 60, CriticalTime: 90},
			"4xx": nil,
			"2xx": nil,
		}},
		{"nonExisting", false, 0, make(map[string]*jugglerFlapConfig)},
	}

	ctx := context.TODO()
	for _, c := range cases {
		js.Host = c.name
		jugglerResp, err := js.getCheck(ctx)
		if c.exists {
			assert.NoError(t, err)
		} else {
			assert.Contains(t, fmt.Sprintf("%v", err), "no such file")
		}
		assert.Len(t, jugglerResp[js.Host], c.len)

		for k, v := range c.withFlaps {
			assert.Equal(t, v, jugglerResp[c.name][k].Flap)
		}
	}
}

func TestEnsureCheck(t *testing.T) {
	cases := []struct {
		name string
		tags map[string][]string
	}{
		{"hostname_from_config", map[string][]string{
			"type2_timings":  {"app", "combaine"},
			"common_log_err": {"common", "combaine"},
		}},
		{"frontend", map[string][]string{
			"ssl_handshake_timings": {"app", "front", "core", "combaine"},
			"4xx": {"combaine"},
		}},
	}

	jconf := DefaultJugglerTestConfig()
	jconf.Flap = &jugglerFlapConfig{Enable: 1, StableTime: 60}
	jconf.JPluginConfig = map[string]interface{}{
		"checks": map[string]interface{}{
			"testTimings": map[string]interface{}{
				"type":       "metahost",
				"query":      ".+_timings$",
				"percentile": 6, // 97
				"status":     "WARN",
				"limit":      0.900, // second
			},
			"testErr": map[string]interface{}{
				"type":   "metahost",
				"query":  "[4e][xr][xr]$",
				"status": "CRIT",
				"limit":  30,
			},
		},
	}

	jconf.JHosts = []string{ts.Listener.Addr().String()}
	jconf.JFrontend = []string{ts.Listener.Addr().String()}
	jconf.Plugin = "test_ensure_check"

	js, err := NewSender(jconf, "Test ID")
	assert.NoError(t, err)

	state, err := LoadPlugin("Test Id", js.PluginsDir, js.Plugin)
	assert.NoError(t, err)
	js.state = state
	assert.NoError(t, js.preparePluginEnv(data))

	jEvents, err := js.runPlugin()
	assert.NoError(t, err)
	t.Logf("juggler events: %v", jEvents)

	ctx := context.TODO()
	for _, c := range cases {
		js.Host = c.name
		checks, err := js.getCheck(ctx)
		assert.NoError(t, err)
		checks["nonExistingHost"] = map[string]jugglerCheck{"nonExistingCheck": {}}
		assert.NoError(t, js.ensureCheck(ctx, checks, jEvents))
		js.Tags = []string{} // reset tags here for coverage purpose
		for service, tags := range c.tags {
			assert.Equal(t, tags, checks[c.name][service].Tags, fmt.Sprintf("host %s servce %s", c.name, service))
		}
	}
	// non existing check check
	js.Host = "someHost"
	checks := map[string]map[string]jugglerCheck{"nonExistingHost": {
		"nonExistingCheck": jugglerCheck{},
	}}
	assert.NoError(t, js.ensureCheck(ctx, checks, jEvents))
}

func TestSendEvent(t *testing.T) {
	jconf := DefaultJugglerTestConfig()

	jconf.Aggregator = "timed_more_than_limit_is_problem"
	jconf.AggregatorKWArgs = aggKWArgs{IgnoreNoData: 1,
		Limits: []map[string]interface{}{
			{"crit": "146%", "day_start": 1, "day_end": 7, "time_start": 20, "time_end": 8},
		}}

	jconf.JPluginConfig = map[string]interface{}{
		"checks": map[string]interface{}{
			"testTimings": map[string]interface{}{
				"type":       "metahost",
				"query":      ".+_timings$",
				"percentile": 6, // 97
				"status":     "WARN",
				"limit":      0.900, // second
			},
			"testErr": map[string]interface{}{
				"type":   "metahost",
				"query":  "[4e][xr][xr]$",
				"status": "CRIT",
				"limit":  30,
			},
		},
	}
	jconf.JHosts = []string{"localhost:3333", ts.Listener.Addr().String()}
	jconf.JFrontend = []string{"localhost:3333", ts.Listener.Addr().String()}
	jconf.Plugin = "test_ensure_check"

	cases := []string{"hostname_from_config", "deadline", "frontend"}
	for _, c := range cases {
		jconf.Host = c
		if c == "deadline" {
			js, err := NewSender(jconf, "Test ID")
			assert.NoError(t, err)
			ctx, cancel := context.WithTimeout(context.Background(), 1)
			assert.Contains(t, fmt.Sprintf("%s", js.Send(ctx, data)), context.DeadlineExceeded.Error())
			cancel()
		} else {
			js, err := NewSender(jconf, "Test ID")
			assert.NoError(t, err)
			err = js.Send(context.TODO(), data)
			//assert.Contains(t, fmt.Sprintf("%s", err), "getsockopt: connection refused")
			assert.Contains(t, fmt.Sprintf("%s", err), "failed to send 6/12 events")
		}
	}
}

func TestMain(m *testing.M) {
	dataYaml, yerr := ioutil.ReadFile("testdata/payload.yaml")
	if yerr != nil {
		panic(yerr)
	}
	//var data []tasks.AggregationResult is global
	if yerr := yaml.Unmarshal([]byte(dataYaml), &data); yerr != nil {
		panic(yerr)
	}

	ts = httptest.NewServer(http.HandlerFunc(func(w http.ResponseWriter, r *http.Request) {
		switch r.URL.Path {
		case "/api/checks/checks":
			hostName := r.URL.Query().Get("host_name")
			if hostName == "" {
				w.WriteHeader(http.StatusBadRequest)
				fmt.Fprintln(w, "Query parameter host_name not specified")
				return
			}
			fileName := fmt.Sprintf("testdata/checks/%s.json", hostName)
			resp, err := ioutil.ReadFile(fileName)
			if err != nil {
				w.WriteHeader(http.StatusInternalServerError)
				fmt.Fprintf(w, "Failed to read file %s, %s", fileName, err)
			}
			w.Header().Set("Content-Type", "application/json")
			w.Write(resp)
		case "/api/checks/add_or_update":
			reqBytes, err := ioutil.ReadAll(r.Body)
			if err != nil {
				w.WriteHeader(500)
				fmt.Fprintln(w, err)
			}
			w.WriteHeader(200)
			io.Copy(w, bytes.NewReader(reqBytes))
			//fmt.Fprintln(w, reqJSON)
		case "/juggler-fcgi.py":
			fmt.Fprintln(w, "OK")
		default:
			w.WriteHeader(http.StatusNotFound)
			fmt.Fprintln(w, "Not Found")
		}
	}))
	defer ts.Close()

	os.Exit(m.Run())
}<|MERGE_RESOLUTION|>--- conflicted
+++ resolved
@@ -175,96 +175,6 @@
 	assert.Len(t, events, 32)
 }
 
-<<<<<<< HEAD
-func TestPluginSimple(t *testing.T) {
-	jconf := DefaultJugglerTestConfig()
-	jconf.OK = []string{}
-	jconf.INFO = []string{}
-	jconf.WARN = []string{}
-	jconf.CRIT = []string{}
-	jconf.CheckName = "Matcher"
-	jconf.Variables = map[string]string{
-		"VAR_FIRST": "iftimeofday(23, 7, 10000 , 4000)",
-		"VAR1":      "300",
-		"VAR2":      "iftimeofday(20, 6, 10, 40)",
-		"VAR_LAST":  "iftimeofday(1, 6, 2600, 2800)",
-		"VAR_LAST2": "3000",
-	}
-	jconf.PluginsDir = "../../plugins/juggler"
-	jconf.Plugin = "simple"
-	jconf.Host = "hostname_from_config"
-	js, err := NewSender(jconf, "Test ID")
-	assert.NoError(t, err)
-
-	cases := []struct {
-		checks []string
-		fire   bool
-	}{
-		{[]string{"${agg}['a'] >= VAR_FIRST"}, true},
-		{[]string{"${agg}['a'] >= VAR1"}, true},
-
-		{[]string{"${agg}['b'] >= 1"}, true},
-
-		{[]string{"${agg}.get('b',0)>2", "${agg}.get('b_c.a.c-d', 0)>3"}, true},
-
-		{[]string{"${agg}['t'][4] > VAR2"}, false},
-		{[]string{"${agg}['t'][1] > 444"}, false},
-
-		{[]string{"(${agg}['a.b'] - ${agg}.get('n',0) ) <= 5",
-			"(${agg}['a']-${agg}.get('n',0) ) <= 6",
-			"(${agg}['a'] - ${agg}.get('a.b',   0) ) <= 7"}, true},
-
-		{[]string{"${agg}['a'] + ${agg}['b'] <=8"}, false},
-		{[]string{"${agg}['a'] - ${agg}['b'] - ${agg}['c'] <13009"}, true},
-		{[]string{"${agg}['a']-${agg}['b']-${agg}['b_c.a.c-d'] <10",
-			"${agg}['a']-${agg}['b']-${agg}['c-d'] <10011"}, true},
-		{[]string{"${agg}['a'] - (${agg}['b'] + ${agg}['c'])>=312"}, true},
-		{[]string{"${agg}['b'] + ${agg}['c'] + ${agg}['d'] - ${agg}['e'] > 113"}, true},
-
-		{[]string{"(${agg}['d'] <= 114 )"}, true},
-		/// ???
-		{[]string{"(${agg}['j']['q']['p']+${agg}['r']['s']['t'])/(${agg}['x']['y']['z']+0.01)>0.15"}, true},
-		{[]string{"(${agg}['a']+${agg}['b']+${agg}['c']+${agg}['d'])/${agg}['f']>0.16"}, true},
-
-		{[]string{"(${agg}['b'] + ${agg}['c'] + ${agg}['d'] + ${agg}['e'])/${agg}['f'] > 0.17"}, true},
-		{[]string{"${agg}['f'] / (${agg}['b'] + ${agg}['c'] + ${agg}['d'] + ${agg}['e']) > 0.18",
-			"${agg}['f'] / (${agg}['b'] + ${agg}['c'] + ${agg}['D'] + ${agg}['Q']) > 0.19"}, true},
-
-		// and/or + -1
-		{[]string{"${agg}['t'][0]>=0.1 or ${agg}['t'][-1]>=1.020"}, true},
-		{[]string{"${agg}['t'][0]>=0.5 or ${agg}['t'][-1]>=1.521"}, true},
-		{[]string{"${agg}['t'][0]>=0.1 or ${agg}['t'][-1]>=1.022"}, true},
-		{[]string{"${agg}['t'][0]>=0.5 or ${agg}['t'][-1]>=1.523"}, true},
-
-		{[]string{"${agg}['t'][0]<0.3 and ${agg}['t'][-1]<3.024"}, true},
-		{[]string{"${agg}['t2'][0]<0.1 and ${agg}['t2'][-1]<0.925"}, false},
-		{[]string{"${agg}['t'][0]<0.1 and ${agg}['t'][-1]<1.026"}, false},
-		{[]string{"${agg}['t'][0]<0.5 and ${agg}['t'][-1]<3.527"}, true},
-		{[]string{"${agg}['bt'][4]<3000 and ${agg}['bt2'][8]<3028"}, true},
-		{[]string{"${agg}['bt'][4]<2000 and ${agg}['bt2'][8]<3029"}, false},
-		{[]string{"${agg}['bt'][4]<2000 and ${agg}['bt2'][8]<3030",
-			"${agg}['bt'][4]<VAR_LAST and ${agg}['bt2'][8]<VAR_LAST2"}, true},
-	}
-
-	for _, c := range cases {
-		jconf.CRIT = c.checks
-		l, err := LoadPlugin("Test Id", jconf.PluginsDir, jconf.Plugin)
-		assert.NoError(t, err)
-		if err != nil {
-			t.FailNow()
-		}
-		js.state = l
-		assert.NoError(t, js.preparePluginEnv(data))
-
-		events, err := js.runPlugin()
-		assert.NoError(t, err)
-		t.Logf("%v", events)
-		assert.Equal(t, c.fire, len(events) > 0, fmt.Sprintf("%s", c.checks))
-	}
-}
-
-=======
->>>>>>> b4a8f829
 func TestGetCheck(t *testing.T) {
 	jconf := DefaultJugglerTestConfig()
 	jconf.JHosts = []string{"localhost:3333"}
